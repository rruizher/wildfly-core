--- conflicted
+++ resolved
@@ -1166,8 +1166,6 @@
     @Message(id = 234, value = "Deployed \"%s\" (runtime-name : \"%s\")")
     String deploymentDeployedNotification(String managementName, String deploymentUnitName);
 
-<<<<<<< HEAD
-=======
     /**
      * Logs an informational message indicating the Security Manager is in force.
      */
@@ -1175,8 +1173,7 @@
     @Message(id = 235, value = "Security Manager is enabled")
     void securityManagerEnabled();
 
-    @Message(id = 236, value = "The deprecated parameter %s has been set in addition to the current parameter %s but with different values")
-    OperationFailedException deprecatedAndCurrentParameterMismatch(String deprecated, String current);
-
->>>>>>> ae941ea1
+    //@Message(id = 236, value = "The deprecated parameter %s has been set in addition to the current parameter %s but with different values")
+    //OperationFailedException deprecatedAndCurrentParameterMismatch(String deprecated, String current);
+
 }