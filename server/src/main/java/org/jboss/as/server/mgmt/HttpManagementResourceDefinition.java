--- conflicted
+++ resolved
@@ -62,16 +62,10 @@
 
     public static final String SOCKET_BINDING_CAPABILITY_NAME = "org.wildfly.network.socket-binding";
     private static final String RUNTIME_CAPABILITY_NAME = "org.wildfly.management.http-interface";
-<<<<<<< HEAD
-
     public static final String SECURITY_DOMAIN_CAPABILITY_NAME = "org.wildfly.security.security-domain";
 
-    public static final RuntimeCapability<Void> HTTP_MANAGEMENT_CAPABILITY = RuntimeCapability.Builder
-            .of(RUNTIME_CAPABILITY_NAME).build();
-=======
     public static final RuntimeCapability<Void> HTTP_MANAGEMENT_CAPABILITY = RuntimeCapability.Builder.of(RUNTIME_CAPABILITY_NAME)
             .build();
->>>>>>> 37cf95d7
 
     private static final PathElement RESOURCE_PATH = PathElement.pathElement(MANAGEMENT_INTERFACE, HTTP_INTERFACE);
 
