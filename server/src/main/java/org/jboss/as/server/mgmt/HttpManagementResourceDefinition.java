/*
 * JBoss, Home of Professional Open Source.
 * Copyright 2011, Red Hat, Inc., and individual contributors
 * as indicated by the @author tags. See the copyright.txt file in the
 * distribution for a full listing of individual contributors.
 *
 * This is free software; you can redistribute it and/or modify it
 * under the terms of the GNU Lesser General Public License as
 * published by the Free Software Foundation; either version 2.1 of
 * the License, or (at your option) any later version.
 *
 * This software is distributed in the hope that it will be useful,
 * but WITHOUT ANY WARRANTY; without even the implied warranty of
 * MERCHANTABILITY or FITNESS FOR A PARTICULAR PURPOSE. See the GNU
 * Lesser General Public License for more details.
 *
 * You should have received a copy of the GNU Lesser General Public
 * License along with this software; if not, write to the Free
 * Software Foundation, Inc., 51 Franklin St, Fifth Floor, Boston, MA
 * 02110-1301 USA, or see the FSF site: http://www.fsf.org.
 */

package org.jboss.as.server.mgmt;

import org.jboss.as.controller.AttributeDefinition;
import org.jboss.as.controller.SimpleAttributeDefinition;
import org.jboss.as.controller.SimpleAttributeDefinitionBuilder;
import org.jboss.as.controller.access.constraint.SensitivityClassification;
import org.jboss.as.controller.access.management.SensitiveTargetAccessConstraintDefinition;
import org.jboss.as.controller.descriptions.ModelDescriptionConstants;
import org.jboss.as.controller.management.BaseHttpInterfaceResourceDefinition;
import org.jboss.as.controller.operations.validation.StringLengthValidator;
import org.jboss.as.controller.parsing.Attribute;
import org.jboss.as.controller.registry.OperationEntry;
import org.jboss.as.server.controller.descriptions.ServerDescriptions;
import org.jboss.as.server.operations.HttpManagementAddHandler;
import org.jboss.as.server.operations.HttpManagementRemoveHandler;
import org.jboss.dmr.ModelType;

/**
 * {@link org.jboss.as.controller.ResourceDefinition} for the HTTP management interface resource.
 *
 * @author Brian Stansberry (c) 2011 Red Hat Inc.
 */
public class HttpManagementResourceDefinition extends BaseHttpInterfaceResourceDefinition {

    public static final String SOCKET_BINDING_CAPABILITY_NAME = "org.wildfly.network.socket-binding";

    public static final SimpleAttributeDefinition SOCKET_BINDING = new SimpleAttributeDefinitionBuilder(ModelDescriptionConstants.SOCKET_BINDING, ModelType.STRING, true)
            .setXmlName(Attribute.HTTP.getLocalName())
            .setValidator(new StringLengthValidator(1, Integer.MAX_VALUE, true, false))
            .addAccessConstraint(new SensitiveTargetAccessConstraintDefinition(SensitivityClassification.SOCKET_CONFIG))
            .setCapabilityReference(SOCKET_BINDING_CAPABILITY_NAME, RUNTIME_CAPABILITY_NAME, false)
            .build();

    public static final SimpleAttributeDefinition SECURE_SOCKET_BINDING = new SimpleAttributeDefinitionBuilder(ModelDescriptionConstants.SECURE_SOCKET_BINDING, ModelType.STRING, true)
            .setXmlName(Attribute.HTTPS.getLocalName())
            .setValidator(new StringLengthValidator(1, Integer.MAX_VALUE, true, false))
            .addAccessConstraint(new SensitiveTargetAccessConstraintDefinition(SensitivityClassification.SOCKET_CONFIG))
            .setRequires(SECURITY_REALM.getName())
            .setCapabilityReference(SOCKET_BINDING_CAPABILITY_NAME, RUNTIME_CAPABILITY_NAME, false)
            .build();

    public static final AttributeDefinition[] ATTRIBUTE_DEFINITIONS = combine(COMMON_ATTRIBUTES, SOCKET_BINDING, SECURE_SOCKET_BINDING);

    public static final HttpManagementResourceDefinition INSTANCE = new HttpManagementResourceDefinition();

    private HttpManagementResourceDefinition() {
        super(new Parameters(RESOURCE_PATH, ServerDescriptions.getResourceDescriptionResolver("core.management.http-interface"))
            .setAddHandler(HttpManagementAddHandler.INSTANCE)
            .setRemoveHandler(HttpManagementRemoveHandler.INSTANCE)
            .setAddRestartLevel(OperationEntry.Flag.RESTART_NONE)
            .setRemoveRestartLevel(OperationEntry.Flag.RESTART_NONE));
    }

    @Override
    protected AttributeDefinition[] getAttributeDefinitions() {
        return ATTRIBUTE_DEFINITIONS;
    }

<<<<<<< HEAD
=======
    @Override
    public List<AccessConstraintDefinition> getAccessConstraints() {
        return accessConstraints;
    }

    @Override
    public void registerCapabilities(ManagementResourceRegistration resourceRegistration) {
        resourceRegistration.registerCapability(HTTP_MANAGEMENT_CAPABILITY);
    }
>>>>>>> 2fc3db8c
}<|MERGE_RESOLUTION|>--- conflicted
+++ resolved
@@ -31,6 +31,7 @@
 import org.jboss.as.controller.management.BaseHttpInterfaceResourceDefinition;
 import org.jboss.as.controller.operations.validation.StringLengthValidator;
 import org.jboss.as.controller.parsing.Attribute;
+import org.jboss.as.controller.registry.ManagementResourceRegistration;
 import org.jboss.as.controller.registry.OperationEntry;
 import org.jboss.as.server.controller.descriptions.ServerDescriptions;
 import org.jboss.as.server.operations.HttpManagementAddHandler;
@@ -78,16 +79,9 @@
         return ATTRIBUTE_DEFINITIONS;
     }
 
-<<<<<<< HEAD
-=======
-    @Override
-    public List<AccessConstraintDefinition> getAccessConstraints() {
-        return accessConstraints;
-    }
-
     @Override
     public void registerCapabilities(ManagementResourceRegistration resourceRegistration) {
         resourceRegistration.registerCapability(HTTP_MANAGEMENT_CAPABILITY);
     }
->>>>>>> 2fc3db8c
+
 }