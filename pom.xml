--- conflicted
+++ resolved
@@ -81,11 +81,7 @@
 
         <version.commons-io>2.4</version.commons-io>
         <version.commons-lang>2.6</version.commons-lang>
-<<<<<<< HEAD
-        <version.io.undertow>1.4.0.Beta1-Elytron3</version.io.undertow>
-=======
         <version.io.undertow>1.4.0.CR3</version.io.undertow>
->>>>>>> d79205df
         <version.javax.inject.javax.inject>1</version.javax.inject.javax.inject>
         <version.junit>4.12</version.junit>
         <version.log4j>1.2.16</version.log4j>
