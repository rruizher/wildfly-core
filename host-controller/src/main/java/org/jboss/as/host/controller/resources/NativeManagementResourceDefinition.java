/*
 * JBoss, Home of Professional Open Source.
 * Copyright 2011, Red Hat, Inc., and individual contributors
 * as indicated by the @author tags. See the copyright.txt file in the
 * distribution for a full listing of individual contributors.
 *
 * This is free software; you can redistribute it and/or modify it
 * under the terms of the GNU Lesser General Public License as
 * published by the Free Software Foundation; either version 2.1 of
 * the License, or (at your option) any later version.
 *
 * This software is distributed in the hope that it will be useful,
 * but WITHOUT ANY WARRANTY; without even the implied warranty of
 * MERCHANTABILITY or FITNESS FOR A PARTICULAR PURPOSE. See the GNU
 * Lesser General Public License for more details.
 *
 * You should have received a copy of the GNU Lesser General Public
 * License along with this software; if not, write to the Free
 * Software Foundation, Inc., 51 Franklin St, Fifth Floor, Boston, MA
 * 02110-1301 USA, or see the FSF site: http://www.fsf.org.
 */

package org.jboss.as.host.controller.resources;

import org.jboss.as.controller.AttributeDefinition;
import org.jboss.as.controller.SimpleAttributeDefinition;
import org.jboss.as.controller.SimpleAttributeDefinitionBuilder;
import org.jboss.as.controller.access.management.SensitiveTargetAccessConstraintDefinition;
import org.jboss.as.controller.descriptions.ModelDescriptionConstants;
import org.jboss.as.controller.management.BaseNativeInterfaceResourceDefinition;
import org.jboss.as.controller.operations.validation.IntRangeValidator;
import org.jboss.as.controller.operations.validation.StringLengthValidator;
import org.jboss.as.controller.registry.AttributeAccess;
import org.jboss.as.controller.registry.OperationEntry;
import org.jboss.as.host.controller.HostModelUtil;
import org.jboss.as.host.controller.operations.LocalHostControllerInfoImpl;
import org.jboss.as.host.controller.operations.NativeManagementAddHandler;
import org.jboss.dmr.ModelType;

/**
 * {@link org.jboss.as.controller.ResourceDefinition} for the native management interface resource.
 *
 * @author Brian Stansberry (c) 2011 Red Hat Inc.
 */
public class NativeManagementResourceDefinition extends BaseNativeInterfaceResourceDefinition {

    public static final SimpleAttributeDefinition INTERFACE = new SimpleAttributeDefinitionBuilder(ModelDescriptionConstants.INTERFACE, ModelType.STRING, false)
            .setAllowExpression(true).setValidator(new StringLengthValidator(1, Integer.MAX_VALUE, false, true))
            .setFlags(AttributeAccess.Flag.RESTART_ALL_SERVICES)
            .addAccessConstraint(SensitiveTargetAccessConstraintDefinition.SOCKET_CONFIG)
            .setCapabilityReference("org.wildfly.network.interface", NATIVE_MANAGEMENT_CAPABILITY)
            .build();

    public static final SimpleAttributeDefinition NATIVE_PORT = new SimpleAttributeDefinitionBuilder(ModelDescriptionConstants.PORT, ModelType.INT, false)
            .setAllowExpression(true).setValidator(new IntRangeValidator(0, 65535, false, true))
            .setFlags(AttributeAccess.Flag.RESTART_ALL_SERVICES)
            .addAccessConstraint(SensitiveTargetAccessConstraintDefinition.SOCKET_CONFIG)
            .build();

    public static final AttributeDefinition[] ATTRIBUTE_DEFINITIONS = combine(COMMON_ATTRIBUTES, INTERFACE, NATIVE_PORT);

    public NativeManagementResourceDefinition(final LocalHostControllerInfoImpl hostControllerInfo) {
        super(new Parameters(RESOURCE_PATH, HostModelUtil.getResourceDescriptionResolver("core","management","native-interface"))
            .setAddHandler(new NativeManagementAddHandler(hostControllerInfo))
            .setAddRestartLevel(OperationEntry.Flag.RESTART_NONE));
    }

    @Override
    protected AttributeDefinition[] getAttributeDefinitions() {
        return ATTRIBUTE_DEFINITIONS;
    }

<<<<<<< HEAD
=======
    @Override
    public List<AccessConstraintDefinition> getAccessConstraints() {
        return accessConstraints;
    }

    @Override
    public void registerCapabilities(ManagementResourceRegistration resourceRegistration) {
        resourceRegistration.registerCapability(NATIVE_MANAGEMENT_CAPABILITY);
    }
>>>>>>> 2fc3db8c
}<|MERGE_RESOLUTION|>--- conflicted
+++ resolved
@@ -31,6 +31,7 @@
 import org.jboss.as.controller.operations.validation.IntRangeValidator;
 import org.jboss.as.controller.operations.validation.StringLengthValidator;
 import org.jboss.as.controller.registry.AttributeAccess;
+import org.jboss.as.controller.registry.ManagementResourceRegistration;
 import org.jboss.as.controller.registry.OperationEntry;
 import org.jboss.as.host.controller.HostModelUtil;
 import org.jboss.as.host.controller.operations.LocalHostControllerInfoImpl;
@@ -70,16 +71,9 @@
         return ATTRIBUTE_DEFINITIONS;
     }
 
-<<<<<<< HEAD
-=======
-    @Override
-    public List<AccessConstraintDefinition> getAccessConstraints() {
-        return accessConstraints;
-    }
-
     @Override
     public void registerCapabilities(ManagementResourceRegistration resourceRegistration) {
         resourceRegistration.registerCapability(NATIVE_MANAGEMENT_CAPABILITY);
     }
->>>>>>> 2fc3db8c
+
 }