/*
 * JBoss, Home of Professional Open Source.
 * Copyright 2011, Red Hat, Inc., and individual contributors
 * as indicated by the @author tags. See the copyright.txt file in the
 * distribution for a full listing of individual contributors.
 *
 * This is free software; you can redistribute it and/or modify it
 * under the terms of the GNU Lesser General Public License as
 * published by the Free Software Foundation; either version 2.1 of
 * the License, or (at your option) any later version.
 *
 * This software is distributed in the hope that it will be useful,
 * but WITHOUT ANY WARRANTY; without even the implied warranty of
 * MERCHANTABILITY or FITNESS FOR A PARTICULAR PURPOSE. See the GNU
 * Lesser General Public License for more details.
 *
 * You should have received a copy of the GNU Lesser General Public
 * License along with this software; if not, write to the Free
 * Software Foundation, Inc., 51 Franklin St, Fifth Floor, Boston, MA
 * 02110-1301 USA, or see the FSF site: http://www.fsf.org.
 */

package org.jboss.as.host.controller.logging;

import static org.jboss.logging.Logger.Level.WARN;

import java.io.File;
import java.io.IOException;
import java.net.URI;
import java.net.URL;
import java.nio.file.Path;
import java.util.Set;

import javax.security.sasl.SaslException;
import javax.xml.stream.Location;
import javax.xml.stream.XMLStreamException;

import org.jboss.as.controller.OperationFailedException;
import org.jboss.as.controller.PathAddress;
import org.jboss.as.controller.RunningMode;
import org.jboss.as.controller.client.helpers.domain.ServerStatus;
import org.jboss.as.host.controller.discovery.DiscoveryOption;
import org.jboss.as.host.controller.model.host.AdminOnlyDomainConfigPolicy;
import org.jboss.as.host.controller.model.jvm.JvmType;
import org.jboss.as.protocol.mgmt.RequestProcessingException;
import org.jboss.as.server.ServerState;
import org.jboss.dmr.ModelNode;
import org.jboss.logging.BasicLogger;
import org.jboss.logging.Logger;
import org.jboss.logging.Logger.Level;
import org.jboss.logging.annotations.Cause;
import org.jboss.logging.annotations.LogMessage;
import org.jboss.logging.annotations.Message;
import org.jboss.logging.annotations.MessageLogger;
import org.jboss.logging.annotations.Param;
import org.jboss.remoting3.Channel;

/**
 * @author <a href="mailto:jperkins@redhat.com">James R. Perkins</a>
 * @author <a href="mailto:david.lloyd@redhat.com">David M. Lloyd</a>
 */
@MessageLogger(projectCode = "WFLYHC", length = 4)
public interface HostControllerLogger extends BasicLogger {

    /**
     * A logger with a category of {@code org.jboss.as.host.controller}.
     * <strong>Usage:</strong> Use this in code related to Host Controller functionality, except
     * for areas described in the documentation of {@link #DOMAIN_LOGGER}.
     */
    HostControllerLogger ROOT_LOGGER = Logger.getMessageLogger(HostControllerLogger.class, "org.jboss.as.host.controller");

    /**
     * A logger with a category of {@code org.jboss.as.domain.controller}.
     * <strong>Usage:</strong> Use this in OSH code related to the resources persisted in domain.xml, or
     * in code specific to the function of the master Host Controller, e.g. the registration/deregistration
     * of slave Host Contollers.
     */
    HostControllerLogger DOMAIN_LOGGER = Logger.getMessageLogger(HostControllerLogger.class, "org.jboss.as.domain.controller");

    /**
     * Logs a warning message indicating the remote domain controller could not connect.
     *
     * @param uri         the URI to which the connection attempt was made
     * @param cause       the cause
     */
    @LogMessage(level = Level.WARN)
    @Message(id = 1, value = "Could not connect to remote domain controller %s -- %s")
    void cannotConnect(URI uri, Exception cause);

    /**
     * Logs an error message indicating this host is a slave and cannot connect to the master host controller.
     *
     * @param e the cause of the error.
     */
    @LogMessage(level = Level.ERROR)
    @Message(id = 2, value = "Could not connect to master. Aborting. Error was: %s")
    void cannotConnectToMaster(Exception e);

    /**
     * Logs an informational message indicating the creation of HTTP management server using the network interface.
     *
     * @param interfaceName the interface name.
     * @param port          the port number.
     * @param securePort    the secure port number.
     */
    @LogMessage(level = Level.INFO)
    @Message(id = 3, value = "Creating http management service using network interface (%s) port (%d) securePort (%d)")
    void creatingHttpManagementService(String interfaceName, int port, int securePort);

    /**
     * Logs a warning message indicating an error retrieving domain model from the remote domain controller.
     *
     * @param hostName     the name of the host.
     * @param port         the port number.
     * @param errorMessage the error message.
     */
    @LogMessage(level = Level.WARN)
    @Message(id = 4, value = "Error retrieving domain model from remote domain controller %s:%d: %s")
    void errorRetrievingDomainModel(String hostName, int port, String errorMessage);

    /**
     * Logs a warning message indicating the existing server is already defined with a different state.
     *
     * @param serverName the name of the server.
     * @param state      the current state.
     */
    @LogMessage(level = Level.WARN)
    @Message(id = 5, value = "Existing server [%s] with status: %s")
    void existingServerWithState(String serverName, ServerStatus state);

    /**
     * Logs an error message indicating a failure to create a server process.
     *
     * @param cause      the cause of the error.
     * @param serverName the server name that failed.
     */
    @LogMessage(level = Level.ERROR)
    @Message(id = 6, value = "Failed to create server process %s")
    void failedToCreateServerProcess(@Cause Throwable cause, String serverName);

    /**
     * Logs an error message indicating a failure to send a reconnect message to the server.
     *
     * @param cause      the cause of the error.
     * @param serverName the server name.
     */
    @LogMessage(level = Level.ERROR)
    @Message(id = 7, value = "Failed to send reconnect message to server %s")
    void failedToSendReconnect(@Cause Throwable cause, String serverName);

    /**
     * Logs an error message indicating a failure to start the server, represented by the {@code serverName} parameter.
     *
     * @param cause      the cause of the error.
     * @param serverName the name of the server.
     */
    @LogMessage(level = Level.ERROR)
    @Message(id = 8, value = "Failed to start server (%s)")
    void failedToStartServer(@Cause Throwable cause, String serverName);

    /**
     * Logs an error message indicating a failure to stop the server, represented by the {@code serverName} parameter.
     *
     * @param cause      the cause of the error.
     * @param serverName the name of the server.
     */
    @LogMessage(level = Level.ERROR)
    @Message(id = 9, value = "Failed to stop server (%s)")
    void failedToStopServer(@Cause Throwable cause, String serverName);

    /**
     * Logs a warning message indicating graceful shutdown of servers is not supported.
     *
     * @param serverName the name fo the server.
     */
    @LogMessage(level = Level.WARN)
    @Message(id = 10, value = "Graceful shutdown of server %s was requested but is not presently supported. Falling back to rapid shutdown.")
    void gracefulShutdownNotSupported(String serverName);

    /**
     * Logs a warning message indicating {@literal <permgen>} is being ignored.
     *
     * @param type the jvm type.
     * @param jvm  the jvm.
     */
    @LogMessage(level = Level.WARN)
    @Message(id = 11, value = "Ignoring <permgen> for jvm '%s' type jvm: %s")
    void ignoringPermGen(JvmType type, String jvm);

    /**
     * Logs an error message indicating this host had no domain controller configuration and cannot start if not in
     * {@link org.jboss.as.controller.RunningMode#ADMIN_ONLY} mode.
     */
    @LogMessage(level = Level.ERROR)
    @Message(id = 12, value = "No <domain-controller> configuration was provided and the current running mode ('%s') " +
            "requires access to the Domain Controller host. Startup will be aborted. Use the %s command line argument " +
            "to start in %s mode if you need to start without a domain controller connection and then use the management " +
            "tools to configure one.")
    void noDomainControllerConfigurationProvided(RunningMode currentRunningMode, String adminOnlyCmdLineArg, RunningMode validRunningMode);

    /**
     * Logs a warning message indicating no security realm was defined for the HTTP management service. All access will
     * be unrestricted.
     */
    @LogMessage(level = Level.WARN)
    @Message(id = 13, value = "No security realm defined for http management service, all access will be unrestricted.")
    void httpManagementInterfaceIsUnsecured();

    /**
     * Logs an error message indicating no server with the server name is available.
     *
     * @param serverName the name of the server.
     */
    @LogMessage(level = Level.ERROR)
    @Message(id = 14, value = "No server called %s available")
    void noServerAvailable(String serverName);

    /**
     * Logs an error message indicating the connection to the remote host controller closed.
     */
    @LogMessage(level = Level.WARN)
    @Message(id = 15, value = "Connection to remote host-controller closed. Trying to reconnect.")
    void lostRemoteDomainConnection();

    /**
     * Logs a warning message indicating the option for the jvm was already set and is being ignored.
     *
     * @param option  the option.
     * @param jvm     the jvm.
     * @param element the schema element.
     */
    @LogMessage(level = Level.WARN)
    @Message(id = 16, value = "Ignoring <option value=\"%s\" for jvm '%s' since '%s' was set")
    void optionAlreadySet(String option, String jvm, String element);

    /**
     * Logs an informational message indicating a reconnection to master.
     */
//    @LogMessage(level = Level.INFO)
//    @Message(id = 17, value = "Reconnected to master")
//    void reconnectedToMaster();

    /**
     * Logs an informational message indicating the server is being reconnected.
     *
     * @param serverName the name of the server.
     */
    @LogMessage(level = Level.INFO)
    @Message(id = 18, value = "Reconnecting server %s")
    void reconnectingServer(String serverName);

    /**
     * Logs an informational message indicating the host has been registered as a remote slave.
     *
     * @param hostName the host name
     * @param productName the product name
     */
    @LogMessage(level = Level.INFO)
    @Message(id = 19, value = "Registered remote slave host \"%s\", %s")
    void registeredRemoteSlaveHost(String hostName, String productName);

    /**
     * Logs an informational message indicating the server, represented by the {@code name} parameter, is being
     * registered.
     *
     * @param name the name of the server.
     */
    @LogMessage(level = Level.INFO)
    @Message(id = 20, value = "Registering server %s")
    void registeringServer(String name);

    /**
     * Logs an informational message indicating the server, represented by the {@code name} parameter, was registered
     * using the connection represented by the {@code channel} parameter.
     *
     * @param name    the name of the server.
     * @param channel the channel used to register the connection.
     */
    @LogMessage(level = Level.INFO)
    @Message(id = 21, value = "Server [%s] connected using connection [%s]")
    void serverConnected(String name, Channel channel);

    /**
     * Logs a warning message indicating graceful shutdown of management request handling of slave HC to master HC
     * communication did not complete.
     *
     * @param cause the cause of the error.
     */
    @LogMessage(level = Level.WARN)
    @Message(id = 22, value = "Graceful shutdown of the handler used for messages from other Host Controllers did not cleanly complete but shutdown of the underlying communication channel is proceeding")
    void serviceShutdownIncomplete(@Cause Throwable cause);

    /**
     * Logs an informational message indicating the server is starting.
     *
     * @param serverName the name of the server that is starting.
     */
    @LogMessage(level = Level.INFO)
    @Message(id = 23, value = "Starting server %s")
    void startingServer(String serverName);

    /**
     * Logs an informational message indicating the server is stopping.
     *
     * @param serverName the name of the server.
     */
    @LogMessage(level = Level.INFO)
    @Message(id = 24, value = "Stopping server %s")
    void stoppingServer(String serverName);

    /**
     * Logs a warning message indicating the server is not in the expected state.
     *
     * @param serverName the name of the server.
     * @param expected   the expected state.
     * @param current    the current state.
     */
    @LogMessage(level = Level.WARN)
    @Message(id = 25, value = "Server %s is not in the expected %s state: %s")
    void unexpectedServerState(String serverName, ServerState expected, ServerState current);

    /**
     * Logs an informational message indicating the host has been unregistered as a remote slave.
     *
     * @param host the host.
     */
    @LogMessage(level = Level.INFO)
    @Message(id = 26, value = "Unregistered remote slave host \"%s\"")
    void unregisteredRemoteSlaveHost(String host);

    /**
     * Logs an informational message indicating the server, represented by the {@code name} parameter, is being
     * unregistered.
     *
     * @param name the name of the server.
     */
    @LogMessage(level = Level.INFO)
    @Message(id = 27, value = "Unregistering server %s")
    void unregisteringServer(String name);

    /**
     * Informal log message indicating the local host registered at the remote domain controller.
     */
    @LogMessage(level = Level.INFO)
    @Message(id = 28, value =  "Registered at domain controller")
    void registeredAtRemoteHostController();

    /**
     * Informal log message indicating the local host unregistered at the remote domain controller.
     */
    @LogMessage(level = Level.INFO)
    @Message(id = 29, value =  "Unregistered at domain controller")
    void unregisteredAtRemoteHostController();

    @LogMessage(level = Level.WARN)
    @Message(id = 30, value = "Connection to remote host \"%s\" closed unexpectedly")
    void lostConnectionToRemoteHost(String hostId);

    @LogMessage(level = Level.WARN)
    @Message(id = 31, value = "Cannot load the domain model using using --backup")
    void invalidRemoteBackupPersisterState();

    @LogMessage(level = Level.WARN)
    @Message(id = 32, value = "Cannot store the domain model using using --cached-dc")
    void invalidCachedPersisterState();

    @LogMessage(level = Level.ERROR)
    @Message(id = 33, value = "Caught exception during boot")
    void caughtExceptionDuringBoot(@Cause Exception e);

    @Message(id = 34, value = "Host Controller boot has failed in an unrecoverable manner; exiting. See previous messages for details.")
    String unsuccessfulBoot();

    @LogMessage(level = Level.ERROR)
    @Message(id = 35, value = "Installation of the domain-wide configuration has failed. Because the running mode of this Host Controller is ADMIN_ONLY boot has been allowed to proceed. If ADMIN_ONLY mode were not in effect the process would be terminated due to a critical boot failure.")
    void reportAdminOnlyDomainXmlFailure();

    /**
     * Logs a warning message indicating graceful shutdown of management request handling of slave HC to master HC
     * communication did not complete within the given timeout period.
     *
     * @param timeout the timeout, in ms.
     */
    @LogMessage(level = Level.WARN)
    @Message(id = 36, value = "Graceful shutdown of the handler used for messages from other Host Controllers did not complete within [%d] ms but shutdown of the underlying communication channel is proceeding")
    void gracefulManagementChannelHandlerShutdownTimedOut(int timeout);

    @LogMessage(level = Level.INFO)
    @Message(id = 37, value="The master host controller has been restarted. Re-registering this slave host controller with the new master.")
    void masterHostControllerChanged();

    @LogMessage(level = Level.WARN)
    @Message(id = 38, value="The master host controller could not be reached in the last [%d] milliseconds. Re-connecting.")
    void masterHostControllerUnreachable(long timeout);

    @LogMessage(level = Level.INFO)
    @Message(id = 39, value="The slave host controller \"%s\" has been restarted or is attempting to reconnect. Unregistering the current connection to this slave.")
    void slaveHostControllerChanged(String hostName);

    @LogMessage(level = Level.WARN)
    @Message(id = 40, value="The slave host controller \"%s\"  could not be reached in the last [%d] milliseconds. Unregistering.")
    void slaveHostControllerUnreachable(String hostName, long timeout);


    /**
     * A message indicating an argument was expected for the option.
     *
     *
     * @param option the option that expects the argument.
     * @param usageNote the output of method {@link #usageNote(String)}
     * @return the message.
     */
    @Message(id = 41, value = "Argument expected for option %s. %s")
    String argumentExpected(String option, String usageNote);

    /**
     * Creates an exception indicating an attempt was made to set the {@code attributeToSet} when the {@code
     * attributeAlreadySet} was already set.
     *
     * @param attributeToSet      the attribute to set.
     * @param attributeAlreadySet the attribute was already set.
     *
     * @return an {@link IllegalArgumentException} for the error.
     */
    @Message(id = 42, value = "Attempting to set '%s' when '%s' was already set")
    IllegalArgumentException attemptingToSet(String attributeToSet, String attributeAlreadySet);

    /**
     * Creates an exception indicating an inability to connect due to authentication failures.
     *
     * @param cause the cause of the error.
     *
     * @return an {@link IllegalStateException} for the error.
     */
    @Message(id = 43, value = "Unable to connect due to authentication failure.")
    IllegalStateException authenticationFailureUnableToConnect(@Cause Throwable cause);

    /**
     * Creates an exception indicating the remote file repository cannot be accessed from the master domain controller.
     *
     * @return an {@link IllegalStateException} for the error.
     */
    @Message(id = 44, value = "Cannot access a remote file repository from the master domain controller")
    IllegalStateException cannotAccessRemoteFileRepository();

    /**
     * Creates an exception indicating the inability to create a local directory.
     *
     * @param path the directory that failed to create.
     *
     * @return an {@link IOException} for the error.
     */
    @Message(id = 45, value = "Unable to create local directory: %s")
    IOException cannotCreateLocalDirectory(File path);

    /**
     * Creates an exception indicating the default address cannot be obtained for communicating with the
     * ProcessController.
     *
     * @param cause          the cause of the error.
     * @param defaultAddress the default address.
     * @param option         the option.
     *
     * @return a {@link RuntimeException} for the error.
     */
    @Message(id = 46, value = "Cannot obtain a valid default address for communicating with " +
            "the ProcessController using either %s or InetAddress.getLocalHost(). Please check your system's " +
            "network configuration or use the %s command line switch to configure a valid address")
    RuntimeException cannotObtainValidDefaultAddress(@Cause Throwable cause, String defaultAddress, String option);

    /**
     * A message indicating the server, represented by the {@code serverName} parameter, cannot restart as it is not
     * currently started.
     *
     * @param serverName the name of the server.
     * @param status     the status of the server.
     *
     * @return the message.
     */
    @Message(id = 47, value = "Cannot restart server %s as it is not currently started; it is %s")
    String cannotRestartServer(String serverName, ServerStatus status);

    /**
     * A message indicating the servers cannot start when the host controller is running in the mode represented by the
     * {@code mode} parameter.
     *
     * @param mode the running mode.
     *
     * @return the message.
     */
    @Message(id = 48, value = "Cannot start servers when the Host Controller running mode is %s")
    String cannotStartServersInvalidMode(RunningMode mode);

    /**
     * Creates an exception indicating the close should be managed by the service.
     *
     * @return an {@link UnsupportedOperationException} for the error.
     */
    @Message(id = 49, value = "Close should be managed by the service")
    UnsupportedOperationException closeShouldBeManagedByService();

    /**
     * Creates an exception indicating the configuration persister for the domain model is already initialized.
     *
     * @return an {@link IllegalStateException} for the error.
     */
    @Message(id = 50, value = "Configuration persister for domain model is already initialized")
    IllegalStateException configurationPersisterAlreadyInitialized();

    /**
     * Creates an exception indicating an interruption while trying to connect to master.
     *
     * @return an {@link IllegalStateException} for the error.
     */
    @Message(id = 51, value = "Interrupted while trying to connect to master")
    IllegalStateException connectionToMasterInterrupted();

    /**
     * Creates an exception indicating the connection to master could not be completed within the number of retries and
     * timeout.
     *
     * @param cause   the cause of the error.
     * @param retries the number of retries.
     * @param timeout the timeout in milliseconds..
     *
     * @return an {@link IllegalStateException} for the error.
     */
    @Message(id = 52, value = "Could not connect to master in %d attempts within %s ms")
    IllegalStateException connectionToMasterTimeout(@Cause Throwable cause, int retries, long timeout);

    /**
     * Creates an exception indicating the server inventory could bot bre retrieved in the time.
     *
     * @param time     the time.
     * @param timeUnit the time unit.
     *
     * @return a {@link RuntimeException} for the error.
     */
    @Message(id = 53, value = "Could not get the server inventory in %d %s")
    RuntimeException couldNotGetServerInventory(long time, String timeUnit);

    /**
     * Creates an exception indicating the entire file was not read.
     *
     * @param missing the missing length.
     *
     * @return an {@link IOException} for the error.
     */
    @Message(id = 54, value = "Did not read the entire file. Missing: %d")
    IOException didNotReadEntireFile(long missing);

    /**
     * Creates an exception indicating there was an error closing down the host.
     *
     * @param cause the cause of the host.
     *
     * @return a {@link RuntimeException} for the error.
     */
    @Message(id = 55, value = "Error closing down host")
    RuntimeException errorClosingDownHost(@Cause Throwable cause);

    /**
     * A message indicating a failure to retrieve the profile operations from the domain controller.
     *
     * @return the message.
     */
    @Message(id = 56, value = "Failed to retrieve profile operations from domain controller")
    String failedProfileOperationsRetrieval();

    /**
     * Creates an exception indicating a failure to get the file from a remote repository.
     *
     * @param cause the cause of the error.
     *
     * @return a {@link RuntimeException} for the error.
     */
    @Message(id = 57, value = "Failed to get file from remote repository")
    RuntimeException failedToGetFileFromRemoteRepository(@Cause Throwable cause);

    /**
     * A message indicating a failure to get the server status.
     *
     * @return the message.
     */
    @Message(id = 58, value = "Failed to get server status")
    String failedToGetServerStatus();

    /**
     * A message indicating a failure to read the authentication key.
     *
     * @param cause the cause of the error.
     *
     * @return the message.
     */
    @Message(id = 59, value = "Failed to read authentication key: %s")
    String failedToReadAuthenticationKey(Throwable cause);

    /**
     * Creates an exception indicating there is already a connection for the host.
     *
     * @param hostName the name of the host.
     *
     * @return an {@link IllegalArgumentException} for the error.
     */
    @Message(id = 60, value = "Already have a connection for host %s")
    IllegalArgumentException hostNameAlreadyConnected(String hostName);

    /**
     * Creates an exception indicating the information provided could be not used to generate a hash.
     *
     * @return an {@link SaslException} for the error.
     */
    @Message(id = 61, value = "Insufficient information to generate hash.")
    SaslException insufficientInformationToGenerateHash();

    /**
     * A message indicating the option is invalid.
     *
     *
     * @param option the invalid option.
     * @param usageNote the output of method {@link #usageNote(String)}
     *
     * @return the message.
     */
    @Message(id = 62, value = "Invalid option '%s'. %s")
    String invalidOption(String option, String usageNote);

    /**
     * Creates an exception indicating an invalid root id.
     *
     * @param rootId the invalid root id.
     *
     * @return a {@link RequestProcessingException} for the error.
     */
    @Message(id = 63, value = "Invalid root id [%d]")
    RequestProcessingException invalidRootId(int rootId);

    /**
     * A message indicating the value is invalid.
     *
     *
     * @param name  the name of the option.
     * @param type  the type for the value.
     * @param value the value.
     * @param usageNote the output of method {@link #usageNote(String)}
     * @return the message.
     */
    @Message(id = 64, value = "Value for %s is not an %s -- %s. %s")
    String invalidValue(String name, String type, Object value, String usageNote);

    /**
     * Creates an exception indicating invocations of the operation, represented by the {@code name} parameter, after
     * HostController boot are not allowed.
     *
     * @param name the name of the operation.
     *
     * @return an {@link IllegalStateException} for the error.
     */
    @Message(id = 65, value = "Invocations of %s after HostController boot are not allowed")
    IllegalStateException invocationNotAllowedAfterBoot(String name);

    /**
     * Creates an exception indicating invocations of the operation after HostController boot are not allowed.
     *
     * @param operation the operation.
     *
     * @return an {@link IllegalStateException} for the error.
     */
    String invocationNotAllowedAfterBoot(ModelNode operation);

    /**
     * A message indicating the provided for the option is malformed.
     *
     *
     * @param option the option.
     * @param usageNote the output of method {@link #usageNote(String)}
     * @return the message.
     */
    @Message(id = 66, value = "Malformed URL provided for option %s. %s")
    String malformedUrl(String option, String usageNote);

    /**
     * Creates an exception indicating the need to call the method, represented by the {@code methodName} parameter,
     * before checking the slave status.
     *
     * @param methodName the name of the method to invoke.
     *
     * @return an {@link IllegalStateException} for the error.
     */
    @Message(id = 67, value = "Must call %s before checking for slave status")
    IllegalStateException mustInvokeBeforeCheckingSlaveStatus(String methodName);

    /**
     * Creates an exception indicating the need to call the method, represented by the {@code methodName} parameter,
     * before persisting the domain model.
     *
     * @param methodName the name of the method to invoke.
     *
     * @return an {@link IllegalStateException} for the error.
     */
    @Message(id = 68, value = "Must call %s before persisting the domain model")
    IllegalStateException mustInvokeBeforePersisting(String methodName);

    /**
     * Creates an exception indicating there is no channel for the host.
     *
     * @param hostName the name of the host.
     *
     * @return an {@link IllegalArgumentException} for the error.
     */
    @Message(id = 69, value = "No channel for host %s")
    IllegalArgumentException noChannelForHost(String hostName);

    /**
     * Creates an exception indicating a host connecting to a remove domain controller must have its name attribute
     * set.
     *
     * @return an {@link IllegalArgumentException} for the error.
     */
    @Message(id = 70, value = "A host connecting to a remote domain controller must have its name attribute set")
    IllegalArgumentException noNameAttributeOnHost();

    /**
     * Creates an exception indicating there is no server inventory.
     *
     * @return an {@link IllegalStateException} for the error.
     */
    @Message(id = 71, value = "No server inventory")
    IllegalStateException noServerInventory();

    /**
     * Creates an exception indicating the property already exists.
     *
     * @param name the name of the property.
     *
     * @return an {@link IllegalArgumentException} for the error.
     */
    @Message(id = 72, value = "Property %s already exists")
    IllegalArgumentException propertyAlreadyExists(String name);

    /**
     * Creates an exception indicating the property does not exist.
     *
     * @param name the name of the property.
     *
     * @return an {@link IllegalArgumentException} for the error.
     */
    @Message(id = 73, value = "Property %s does not exist")
    IllegalArgumentException propertyNotFound(String name);

    /**
     * Creates an exception indicating the value for the property is {@code null}.
     *
     * @param name the name of the property.
     *
     * @return an {@link IllegalArgumentException} for the error.
     */
    @Message(id = 74, value = "Value for property %s is null")
    IllegalArgumentException propertyValueNull(String name);

    /**
     * Creates an exception indicating the property has a {@code null} value.
     *
     * @param name the name of the property.
     *
     * @return an {@link IllegalStateException} for the error.
     */
    @Message(id = 75, value = "Property %s has a null value")
    IllegalStateException propertyValueHasNullValue(String name);

    /**
     * Creates an exception indicating the variable name is {@code null}.
     *
     * @param name the name of the variable.
     *
     * @return an {@link IllegalArgumentException} for the error.
     */
    @Message(id = 76, value = "%s is null")
    IllegalArgumentException nullVar(String name);

    /**
     * Creates an exception indicating there is already a registered server with the name represented by the {@code
     * serverName} parameter.
     *
     * @param serverName the name of the server.
     *
     * @return an {@link IllegalArgumentException} for the error.
     */
    @Message(id = 77, value = "There is already a registered server named '%s'")
    IllegalArgumentException serverNameAlreadyRegistered(String serverName);

    /**
     * A message indicating the server, represented by the {@code name} parameter, is still running.
     *
     * @param name the name of the server.
     *
     * @return the message.
     */
    @Message(id = 78, value = "Server (%s) still running")
    String serverStillRunning(String name);

    /**
     * Creates an exception indicating the inability to generate the hash.
     *
     * @param cause the cause of the error.
     *
     * @return an {@link SaslException} for the error.
     */
    @Message(id = 79, value = "Unable to generate hash")
    SaslException unableToGenerateHash(@Cause Throwable cause);

    /**
     * A message indicating the inability to load properties from the URL.
     *
     *
     * @param url the URL.
     * @param usageNote the output of method {@link #usageNote(String)}
     * @return the message.
     */
    @Message(id = 80, value = "Unable to load properties from URL %s. %s")
    String unableToLoadProperties(URL url, String usageNote);

    /**
     * Creates an exception indicating the socket binding group for the server is undefined.
     *
     * @param serverName the name of the server.
     *
     * @return an {@link IllegalArgumentException} for the exception.
     */
    @Message(id = 81, value = "Undefined socket binding group for server %s")
    IllegalArgumentException undefinedSocketBinding(String serverName);

    /**
     * Creates an exception indicating the socket binding group is undefined.
     *
     * @param name the name of the group.
     *
     * @return an {@link IllegalStateException} for the exception.
     */
    @Message(id = 82, value = "Included socket binding group %s is not defined")
    IllegalStateException undefinedSocketBindingGroup(String name);

    /**
     * Creates an exception indicating the service state was unexpected.
     *
     * @param state the unexpected state.
     *
     * @return an {@link IllegalStateException} for the error.
     */
    @Message(id = 83, value = "Unexpected state %s")
    IllegalStateException unexpectedState(ServerState state);

    /**
     * Creates an exception indicating the {@code value} for the {@code name} is unknown.
     *
     * @param name  the name.
     * @param value the value.
     *
     * @return an {@link IllegalArgumentException} for the error.
     */
    @Message(id = 84, value = "Unknown %s %s")
    IllegalArgumentException unknown(String name, Object value);

    /**
     * A message indicating the value is not a known host.
     *
     *
     * @param name  the name of the option.
     * @param value the value.
     * @param usageNote  the output of method {@link #usageNote(String)}
     * @return the message.
     */
    @Message(id = 85, value = "Value for %s is not a known host -- %s. %s")
    String unknownHostValue(String name, Object value, String usageNote);

    /**
     * Creates an exception indicating the type is unrecognized.
     *
     * @param type the unrecognized type.
     *
     * @return an {@link IOException} for the error.
     */
    @Message(id = 86, value = "unrecognized type %s")
    IOException unrecognizedType(byte type);

    /**
     * Creates an exception indication that the host controller was already shutdown.
     * @return an {@link Exception} for the error
     */
    @Message(id = 87, value = "Host-Controller is already shutdown.")
    IllegalStateException hostAlreadyShutdown();

    /**
     * Creates an exception indicating no server group could be found with the given name
     *
     * @param groupName the group name
     *
     * @return an {@link OperationFailedException} for the error.
     */
    @Message(id = 88, value = "No server-group called: %s")
    OperationFailedException noServerGroupCalled(String groupName);

    /**
     * Creates an exception indicating no server group could be found with the given name
     *
     * @param groupName the socket binding group name
     *
     * @return an {@link OperationFailedException} for the error.
     */
    @Message(id = 89, value = "No socket-binding-group called: %s")
    OperationFailedException noSocketBindingGroupCalled(String groupName);

    @Message(id = 90, value = "HostControllerEnvironment does not support system property updates")
    UnsupportedOperationException hostControllerSystemPropertyUpdateNotSupported();

    @Message(id = 91, value = "Resources of type %s cannot be ignored")
    OperationFailedException cannotIgnoreTypeHost(String type);

    @Message(id = 92, value = "An '%s' element whose 'type' attribute is '%s' has already been found")
    XMLStreamException duplicateIgnoredResourceType(String element, String value, @Param Location location);

    @Message(id = 93, value = "The JVM input arguments cannot be accessed so system properties passed directly to this Host Controller JVM will not be passed through to server processes. Cause of the problem: %s")
    String cannotAccessJvmInputArgument(Exception cause);

    @Message(id = 94, value = "Missing configuration value for: %s")
    IllegalStateException missingHomeDirConfiguration(String propertyName);

    @Message(id = 95, value = "Home directory does not exist: %s")
    IllegalStateException homeDirectoryDoesNotExist(File f);

    @Message(id = 96, value = "Determined modules directory does not exist: %s")
    IllegalStateException modulesDirectoryDoesNotExist(File f);

    @Message(id = 97, value = "Domain base directory does not exist: %s")
    IllegalStateException domainBaseDirectoryDoesNotExist(File f);

    @Message(id = 98, value = "Domain base directory is not a directory: %s")
    IllegalStateException domainBaseDirectoryIsNotADirectory(File file);

    @Message(id = 99, value = "Configuration directory does not exist: %s")
    IllegalStateException configDirectoryDoesNotExist(File f);

    @Message(id = 100, value = "Domain data directory is not a directory: %s")
    IllegalStateException domainDataDirectoryIsNotDirectory(File file);

    @Message(id = 101, value = "Could not create domain data directory: %s")
    IllegalStateException couldNotCreateDomainDataDirectory(File file);

    @Message(id = 102, value = "Domain content directory is not a directory: %s")
    IllegalStateException domainContentDirectoryIsNotDirectory(File file);

    @Message(id = 103, value = "Could not create domain content directory: %s")
    IllegalStateException couldNotCreateDomainContentDirectory(File file);

    @Message(id = 104, value = "Log directory is not a directory: %s")
    IllegalStateException logDirectoryIsNotADirectory(File f);

    @Message(id = 105, value = "Could not create log directory: %s")
    IllegalStateException couldNotCreateLogDirectory(File f);

    @Message(id = 106, value = "Servers directory is not a directory: %s")
    IllegalStateException serversDirectoryIsNotADirectory(File f);

    @Message(id = 107, value = "Could not create servers directory: %s")
    IllegalStateException couldNotCreateServersDirectory(File f);

    @Message(id = 108, value = "Domain temp directory does not exist: %s")
    IllegalStateException domainTempDirectoryIsNotADirectory(File file);

    @Message(id = 109, value = "Could not create domain temp directory: %s")
    IllegalStateException couldNotCreateDomainTempDirectory(File file);

    /**
     * Creates an exception indicating an inability to connect due to a SSL failure.
     *
     * @param cause the cause of the error.
     *
     * @return an {@link IllegalStateException} for the error.
     */
    @Message(id = 110, value = "Unable to connect due to SSL failure.")
    IllegalStateException sslFailureUnableToConnect(@Cause Throwable cause);

    @Message(id = 111, value = "Option '%s' already exists")
    IllegalStateException jvmOptionAlreadyExists(String option);

    @Message(id = 112, value = "Environment variable '%s' already exists")
    IllegalStateException envVariableAlreadyExists(String var);

    @Message(id = 113, value="Host controller management version %s.%s is too old, Only %s.%s or higher are supported")
    OperationFailedException unsupportedManagementVersionForHost(int major, int minor, int minMajor, int minMinor);

    @Message(id = 114, value="Failed to add extensions used by the domain. Failure description: %s")
    IllegalStateException failedToAddExtensions(ModelNode failureDescription);

    /**
     * Messaging indicating a command line argument that was supposed to be parseable into a key
     * and value included no value
     * @param argument the argument provided by the user
     * @param usageNote the output of method {@link #usageNote(String)}
     * @return the message
     */
    @Message(id = 115, value="Argument %s has no value. %s")
    String argumentHasNoValue(String argument, String usageNote);

    /**
     * Creates a simple instruction for how to get usage help. Intended to be appended
     * to command line argument parsing error messages.
     *
     * @param command the command (e.g. 'domain' or 'domain.sh') used to launch the process
     * @return the usage note
     */
    @Message(id = Message.NONE, value="Use %s --help for information on valid command line arguments and their syntax.")
    String usageNote(String command);

    @Message(id=116, value="Cannot access S3 file: %s")
    IllegalStateException cannotAccessS3File(String message);

    @Message(id=117, value="Failed to obtain domain controller data from S3 file")
    IllegalStateException failedMarshallingDomainControllerData();

    @Message(id=118, value="Cannot write domain controller data to S3 file: %s")
    IOException cannotWriteToS3File(String message);

    @Message(id=119, value="Cannot access S3 bucket '%s': %s")
    IllegalStateException cannotAccessS3Bucket(String location, String message);

    @Message(id=120, value="Tried all domain controller discovery option(s) but unable to connect")
    IllegalStateException discoveryOptionsFailureUnableToConnect(@Cause Throwable cause);

    @Message(id=121, value="pre_signed_put_url and pre_signed_delete_url must have the same path")
    IllegalStateException preSignedUrlsMustHaveSamePath();

    @Message(id=122, value="pre_signed_put_url and pre_signed_delete_url must both be set or both unset")
    IllegalStateException preSignedUrlsMustBeSetOrUnset();

    @Message(id=123, value="pre-signed url %s must point to a file within a bucket")
    IllegalStateException preSignedUrlMustPointToFile(String preSignedUrl);

    @Message(id=124, value="pre-signed url %s is not a valid url")
    IllegalStateException invalidPreSignedUrl(String preSignedUrl);

    @Message(id=125, value="pre-signed url %s may only have a subdirectory under a bucket")
    IllegalStateException invalidPreSignedUrlLength(String preSignedUrl);

    @Message(id=126, value="Creating location-constrained bucket with unsupported calling-format")
    IllegalArgumentException creatingBucketWithUnsupportedCallingFormat();

    @Message(id=127, value="Invalid location: %s")
    IllegalArgumentException invalidS3Location(String location);

    @Message(id=128, value="Invalid bucket name: %s")
    IllegalArgumentException invalidS3Bucket(String bucket);

    @Message(id=129, value="bucket '%s' could not be accessed (rsp=%d (%s)). Maybe the bucket is owned by somebody else or the authentication failed")
    IOException bucketAuthenticationFailure(String bucket, int httpCode, String responseMessage);

    @Message(id=130, value="Unexpected response: %s")
    IOException unexpectedResponse(String message);

    @Message(id=131, value="HTTP redirect support required")
    RuntimeException httpRedirectSupportRequired();

    @Message(id=132, value = "Unexpected error parsing bucket listing(s)")
    RuntimeException errorParsingBucketListings(@Cause Throwable cause);

    @Message(id=133, value = "Couldn't initialize a SAX driver for the XMLReader")
    RuntimeException cannotInitializeSaxDriver();

    @Message(id=134, value="Cannot instantiate discovery option class '%s': %s")
    IllegalStateException cannotInstantiateDiscoveryOptionClass(String className, String message);

    /**
     * Logs a warning message indicating that the slave host controller could not
     * connect to the remote domain controller and that another discovery option
     * will be tried.
     *
     * @param e the cause of the error.
     */
//    @LogMessage(level = Level.WARN)
//    @Message(id=135, value = "Could not connect to master. Trying another domain controller discovery option. Error was: %s")
//    void tryingAnotherDiscoveryOption(Exception e);

    /**
     * Logs a warning message indicating that the slave host controller could not
     * connect to the remote domain controller and that there are no discovery options left.
     *
     * @param e the cause of the error.
     */
//    @LogMessage(level = Level.WARN)
//    @Message(id=136, value = "Could not connect to master. No domain controller discovery options left. Error was: %s")
//    void noDiscoveryOptionsLeft(Exception e);

    /**
     * Logs an error message indicating that the master host controller could not write its
     * data to the S3 file.
     *
     * @param e the cause of the error.
     */
    @LogMessage(level = Level.ERROR)
    @Message(id=137, value = "Could not write domain controller data to S3 file. Error was: %s")
    void cannotWriteDomainControllerData(Exception e);

    /**
     * Logs an error message indicating that the master host controller could not remove
     * the S3 file.
     *
     * @param e the cause of the error.
     */
    @LogMessage(level = Level.ERROR)
    @Message(id=138, value = "Could not remove S3 file. Error was: %s")
    void cannotRemoveS3File(Exception e);

    // Is not used any more
    @Message(id=139, value="Invalid value for %s. Must only contain all of the existing discovery options")
    OperationFailedException invalidDiscoveryOptionsOrdering(String name);

    @Message(id=140, value="Can't execute transactional operation '%s' from slave controller")
    IllegalStateException cannotExecuteTransactionalOperationFromSlave(String operationName);

    @Message(id=141, value="There is no resource called %s")
    OperationFailedException noResourceFor(PathAddress address);

    @LogMessage(level = Level.ERROR)
    @Message(id=142, value = "Failed to apply domain-wide configuration from master host controller")
    void failedToApplyDomainConfig(@Cause Exception e);

    @LogMessage(level = Level.ERROR)
    @Message(id=143, value = "Failed to apply domain-wide configuration from master host controller. " +
            "Operation outcome: %s. Failure description %s")
    void failedToApplyDomainConfig(String outcome, ModelNode failureDescription);

    @LogMessage(level = Level.ERROR)
    @Message(id = 144, value = "The host cannot start because it was started in running mode '%s' with no access " +
            "to a local copy of the domain wide configuration policy, the '%s' attribute was set to '%s' and the " +
            "domain wide configuration policy could not be obtained from the Domain Controller host. Startup will be " +
            "aborted. Use the '%s' command line argument to start if you need to start without connecting to " +
            "a domain controller connection.")
    void fetchConfigFromDomainMasterFailed(RunningMode currentRunningMode, String policyAttribute,
                                               AdminOnlyDomainConfigPolicy policy,
                                               String cachedDcCmdLineArg);

    @LogMessage(level = Level.ERROR)
    @Message(id = 145, value = "The host cannot start because it was started in running mode '%s' with no access " +
            "to a local copy of the domain wide configuration policy, and the '%s' attribute was set to '%s'. Startup " +
            "will be aborted. Use the '%s' command line argument to start in running mode '%s'.")
    void noAccessControlConfigurationAvailable(RunningMode currentRunningMode, String policyAttribute,
                                               AdminOnlyDomainConfigPolicy policy,
                                               String cachedDcCmdLineArg, RunningMode desiredRunningMode);


    /**
     * Logs a warning message indicating that the slave host controller could not
     * discover the remote domain controller using the given {@link org.jboss.as.host.controller.discovery.DiscoveryOption}.
     *
     * @param e the cause of the error.
     */
    @LogMessage(level = Level.WARN)
    @Message(id = 146, value = "Could not discover master using discovery option %s. Error was: %s")
    void failedDiscoveringMaster(DiscoveryOption option, Exception e);

    /**
     * Logs a warning message indicating that there are no discovery options left.
     *
     */
    @LogMessage(level = Level.WARN)
    @Message(id = 147, value = "No domain controller discovery options remain.")
    void noDiscoveryOptionsLeft();

    /**
     * Logs a message indicating that the slave host controller connected with the master HC.
     *
     * @param uri the URI at which the master was reached
     */
    @LogMessage(level = Level.INFO)
    @Message(id = 148, value = "Connected to master host controller at %s")
    void connectedToMaster(URI uri);

    @LogMessage(level = Level.INFO)
    @Message(id = 149, value = "Option %s was set; obtaining domain-wide configuration from %s")
    void usingCachedDC(String configOption, String cachedXmlFile);

    @LogMessage(level = Level.INFO)
    @Message(id = 150, value = "Trying to reconnect to master host controller.")
    void reconnectingToMaster();

    @LogMessage(level = Level.ERROR)
    @Message(id = 151, value = "No domain controller discovery configuration was provided and the '%s' attribute was " +
            "set to '%s'. Startup will be aborted. Use the %s command line argument to start in %s mode if you need to " +
            "start without a domain controller connection and then use the management tools to configure one.")
    void noDomainControllerConfigurationProvidedForAdminOnly(String policyAttribute, AdminOnlyDomainConfigPolicy policy,
                                                             String cachedDcCmdLineArg, RunningMode desiredRunningMode);

    /**
     * Logs an informational stating the server launch command prefix.
     *
     * @param serverName the name of the server that will be started with launch command prefix.
     * @param launchCommandPrefix the prefixed launch command.
     */
    @LogMessage(level = Level.INFO)
    @Message(id = 152, value = "Server %s will be started with JVM launch command prefix '%s'")
    void serverLaunchCommandPrefix(String serverName, String launchCommandPrefix);

    @Message(id = 153, value = "Channel closed")
    IOException channelClosed();

    @Message( id = 154, value = "For a secure port to be enabled for the HTTP management interface a security realm to supply the SSLContext must be specified.")
    OperationFailedException noSecurityRealmForSsl();

    /**
     * @param jvmVersion version that jvm returned
     */
    @LogMessage(level = Level.WARN)
    @Message(id = 155, value = "JVM version '%s' unknown, unpredicted behavior may occur")
    void jvmVersionUnknown(String jvmVersion);

    @Message(id = 156, value = "failed to resolve interface %s")
    OperationFailedException failedToResolveInterface(String name);

    @Message( id = 157, value = "Could not create domain auto-start directory: %s")
    IllegalStateException couldNotCreateDomainAutoStartDirectory(Path file, @Cause Throwable cause);

    @LogMessage(level = Level.INFO)
    @Message( id = 158, value = "Error persisting server autostart status")
    void couldNotPersistAutoStartServerStatus(@Cause Throwable cause);

    @Message(id=159, value="Invalid discovery type %s")
    String invalidDiscoveryType(String type);

    @Message(id = 160, value = "Could not read or create the domain UUID in file: %s")
    IllegalStateException couldNotObtainDomainUuid(@Cause Throwable cause, Path file);

    @Message(id = 161, value = "Model references of type '%s' are missing: %s")
    OperationFailedException missingReferences(String type, Set<String> missing);

    @Message(id = 162, value = "The binding name '%s' in socket binding group '%s' is not unique. Names must be unique across socket-binding, local-destination-outbound-socket-binding and remote-destination-outbound-socket-binding")
    OperationFailedException bindingNameNotUnique(String name, String groupName);

    @Message(id = 163, value = "Profile '%s' is involved in a cycle")
    OperationFailedException profileInvolvedInACycle(String profile);

    @Message(id = 164, value = "Profile '%s' defines subsystem '%s' which is also defined in its ancestor profile '%s'. Overriding subsystems is not supported")
    OperationFailedException profileAttemptingToOverrideSubsystem(String existingSubsystemProfile, String subsystem, String profileName);

    @Message(id = 165, value = "Socket binding group '%s' is involved in a cycle")
    OperationFailedException socketBindingGroupInvolvedInACycle(String include);

    @Message(id = 166, value = "Socket binding group '%s' defines socket binding '%s' which is also defined in its ancestor socket binding group '%s'. Overriding socket bindings is not supported")
    OperationFailedException socketBindingGroupAttemptingToOverrideSocketBinding(String existingSubsystemProfile, String child, String resourceName);

    @Message(id = 167, value = "Profile '%s' includes profile '%s' and profile '%s'. Both these profiles define subsystem '%s', which is not supported")
    OperationFailedException profileIncludesSameSubsystem(String profile, String include1, String include2, String child);

    @Message(id = 168, value = "Socket binding group '%s' includes socket binding group '%s' and socket binding group '%s'. Both these socket binding groups define socket binding '%s', which is not supported")
    OperationFailedException socketBindingGroupIncludesSameSocketBinding(String socketBindingGroup, String include1, String include2, String child);

<<<<<<< HEAD
    @LogMessage(level = WARN)
    @Message(id = 169, value = "No security realm or sasl server authentication defined for native management service; all access will be unrestricted.")
    void nativeManagementInterfaceIsUnsecured();
=======
    @Message(id = 169, value = "Reload into running mode is not supported with embedded host controller, admin-only=true must be specified.")
    OperationFailedException embeddedHostControllerRestartMustProvideAdminOnlyTrue();
>>>>>>> 1c0b81d3

}<|MERGE_RESOLUTION|>--- conflicted
+++ resolved
@@ -1253,13 +1253,11 @@
     @Message(id = 168, value = "Socket binding group '%s' includes socket binding group '%s' and socket binding group '%s'. Both these socket binding groups define socket binding '%s', which is not supported")
     OperationFailedException socketBindingGroupIncludesSameSocketBinding(String socketBindingGroup, String include1, String include2, String child);
 
-<<<<<<< HEAD
-    @LogMessage(level = WARN)
-    @Message(id = 169, value = "No security realm or sasl server authentication defined for native management service; all access will be unrestricted.")
-    void nativeManagementInterfaceIsUnsecured();
-=======
     @Message(id = 169, value = "Reload into running mode is not supported with embedded host controller, admin-only=true must be specified.")
     OperationFailedException embeddedHostControllerRestartMustProvideAdminOnlyTrue();
->>>>>>> 1c0b81d3
+
+    @LogMessage(level = WARN)
+    @Message(id = 170, value = "No security realm or sasl server authentication defined for native management service; all access will be unrestricted.")
+    void nativeManagementInterfaceIsUnsecured();
 
 }