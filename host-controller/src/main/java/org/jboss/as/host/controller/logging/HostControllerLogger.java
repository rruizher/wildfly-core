--- conflicted
+++ resolved
@@ -1253,16 +1253,14 @@
     @Message(id = 168, value = "Socket binding group '%s' includes socket binding group '%s' and socket binding group '%s'. Both these socket binding groups define socket binding '%s', which is not supported")
     OperationFailedException socketBindingGroupIncludesSameSocketBinding(String socketBindingGroup, String include1, String include2, String child);
 
-<<<<<<< HEAD
-    @LogMessage(level = WARN)
-    @Message(id = 169, value = "No security realm defined for native management service; all access will be unrestricted.")
-    void nativeManagementInterfaceIsUnsecured();
-=======
     @Message(id = 169, value = "Reload into running mode is not supported with embedded host controller, admin-only=true must be specified.")
     OperationFailedException embeddedHostControllerRestartMustProvideAdminOnlyTrue();
 
-    @Message(id = 170, value = "The deprecated parameter %s has been set in addition to the current parameter %s but with different values")
-    OperationFailedException deprecatedAndCurrentParameterMismatch(String deprecated, String current);
->>>>>>> ae941ea1
+    //@Message(id = 170, value = "The deprecated parameter %s has been set in addition to the current parameter %s but with different values")
+    //OperationFailedException deprecatedAndCurrentParameterMismatch(String deprecated, String current);
+
+    @LogMessage(level = WARN)
+    @Message(id = 171, value = "No security realm defined for native management service; all access will be unrestricted.")
+    void nativeManagementInterfaceIsUnsecured();
 
 }