--- conflicted
+++ resolved
@@ -30,13 +30,6 @@
 
 import java.io.File;
 import java.io.IOException;
-<<<<<<< HEAD
-import java.io.InputStream;
-import java.security.AccessController;
-import java.security.PrivilegedAction;
-import java.util.ArrayList;
-=======
->>>>>>> 2fc3db8c
 import java.util.List;
 import java.util.Set;
 
@@ -256,449 +249,5 @@
             Assert.assertEquals("\n\"" + node1.asString() + "\"\n\"" + node2.asString() + "\"\n-----", node1.asString().trim(), node2.asString().trim());
         }
     }
-<<<<<<< HEAD
-
-    private static ModelController createController(final ServiceContainer serviceContainer, final ProcessType processType, final ModelNode model, final Setup registration) throws InterruptedException {
-        final ServiceController<?> existingController = serviceContainer.getService(ServiceName.of("ModelController"));
-        if (existingController != null) {
-            final CountDownLatch latch = new CountDownLatch(1);
-            existingController.addListener(new AbstractServiceListener<Object>() {
-                @Override
-                public void listenerAdded(ServiceController<?> serviceController) {
-                    serviceController.setMode(ServiceController.Mode.REMOVE);
-                }
-
-                @Override
-                public void transition(ServiceController<?> serviceController, ServiceController.Transition transition) {
-                    if (transition.equals(ServiceController.Transition.REMOVING_to_REMOVED)) {
-                        latch.countDown();
-                    }
-                }
-            });
-            latch.await();
-        }
-
-        ServiceTarget target = serviceContainer.subTarget();
-        ModelControllerService svc = new ModelControllerService(processType, registration, model);
-        ServiceBuilder<ModelController> builder = target.addService(ServiceName.of("ModelController"), svc);
-        builder.install();
-        svc.latch.await(30, TimeUnit.SECONDS);
-        ModelController controller = svc.getValue();
-        ModelNode setup = Util.getEmptyOperation("setup", new ModelNode());
-        controller.execute(setup, null, null, null);
-
-        return controller;
-    }
-
-    private static void executeOperations(ModelController controller, List<ModelNode> ops) {
-        for (final ModelNode op : ops) {
-            op.get(OPERATION_HEADERS, ROLLBACK_ON_RUNTIME_FAILURE).set(false);
-            controller.execute(op, null, null, null);
-        }
-    }
-
-    private static ModelNode loadServerModel(final ServiceContainer serviceContainer, final File file, final PathManagerService pathManagerService) throws Exception {
-        final ExtensionRegistry extensionRegistry = new ExtensionRegistry(ProcessType.STANDALONE_SERVER, new RunningModeControl(RunningMode.ADMIN_ONLY), null, null, RuntimeHostControllerInfoAccessor.SERVER);
-        final QName rootElement = new QName(Namespace.CURRENT.getUriString(), "server");
-        final StandaloneXml parser = new StandaloneXml(Module.getBootModuleLoader(), null, extensionRegistry);
-        final XmlConfigurationPersister persister = new XmlConfigurationPersister(file, rootElement, parser, parser);
-        for (Namespace namespace : Namespace.domainValues()) {
-            if (namespace != Namespace.CURRENT) {
-                persister.registerAdditionalRootElement(new QName(namespace.getUriString(), "server"), parser);
-            }
-        }
-        extensionRegistry.setWriterRegistry(persister);
-        final List<ModelNode> ops = persister.load();
-
-        final ModelNode model = new ModelNode();
-        final ModelController controller = createController(serviceContainer, ProcessType.STANDALONE_SERVER, model, new Setup() {
-            @Override
-            public void setup(ModelControllerService modelControllerService, Resource resource, ManagementResourceRegistration rootRegistration, DelegatingConfigurableAuthorizer authorizer) {
-                ServerRootResourceDefinition def = new ServerRootResourceDefinition(new MockContentRepository(), persister, null, null, null, null, extensionRegistry, false, pathManagerService, null, authorizer,
-                        AuditLogger.NO_OP_LOGGER, modelControllerService.getRootResourceRegProvider(),
-                        modelControllerService.getBootErrorCollector());
-                def.registerAttributes(rootRegistration);
-                def.registerOperations(rootRegistration);
-                def.registerChildren(rootRegistration);
-                def.registerNotifications(rootRegistration);
-            }
-        });
-
-        final ModelNode caputreModelOp = new ModelNode();
-        caputreModelOp.get(OP_ADDR).set(PathAddress.EMPTY_ADDRESS.toModelNode());
-        caputreModelOp.get(OP).set("capture-model");
-
-        final List<ModelNode> toRun = new ArrayList<ModelNode>(ops);
-        toRun.add(caputreModelOp);
-        executeOperations(controller, toRun);
-        persister.store(model, null).commit();
-        return model;
-    }
-
-    //TODO use HostInitializer & TestModelControllerService
-    private static ModelNode loadHostModel(final ServiceContainer serviceContainer, final File file) throws Exception {
-        final ExtensionRegistry extensionRegistry = new ExtensionRegistry(ProcessType.HOST_CONTROLLER, new RunningModeControl(RunningMode.NORMAL), null, null, RuntimeHostControllerInfoAccessor.SERVER);
-        final QName rootElement = new QName(Namespace.CURRENT.getUriString(), "host");
-        final HostXml parser = new HostXml("host-controller", RunningMode.NORMAL, false, Module.getBootModuleLoader(), null, extensionRegistry);
-        final XmlConfigurationPersister persister = new XmlConfigurationPersister(file, rootElement, parser, parser);
-        for (Namespace namespace : Namespace.domainValues()) {
-            if (namespace != Namespace.CURRENT) {
-                persister.registerAdditionalRootElement(new QName(namespace.getUriString(), "host"), parser);
-            }
-        }
-        final List<ModelNode> ops = persister.load();
-
-        final ModelNode model = new ModelNode();
-
-        final ModelController controller = createController(serviceContainer, ProcessType.HOST_CONTROLLER, model, new Setup() {
-            @Override
-            public void setup(ModelControllerService modelControllerService, Resource resource, ManagementResourceRegistration root, DelegatingConfigurableAuthorizer authorizer) {
-
-                final Resource host = Resource.Factory.create();
-                resource.registerChild(PathElement.pathElement(HOST, "master"), host);
-
-                // TODO maybe make creating of empty nodes part of the MNR description
-                host.registerChild(PathElement.pathElement(ModelDescriptionConstants.CORE_SERVICE, ModelDescriptionConstants.MANAGEMENT), Resource.Factory.create());
-                host.registerChild(PathElement.pathElement(ModelDescriptionConstants.CORE_SERVICE, ModelDescriptionConstants.SERVICE_CONTAINER), Resource.Factory.create());
-
-                // Add of the host itself
-                ManagementResourceRegistration hostRegistration = root.registerSubModel(
-                        ResourceBuilder.Factory.create(PathElement.pathElement(HOST), new NonResolvingResourceDescriptionResolver()).build());
-
-                // Other root resource operations
-                XmlMarshallingHandler xmh = new XmlMarshallingHandler(persister);
-                hostRegistration.registerOperationHandler(XmlMarshallingHandler.DEFINITION, xmh);
-                hostRegistration.registerOperationHandler(NamespaceAddHandler.DEFINITION, NamespaceAddHandler.INSTANCE);
-                hostRegistration.registerOperationHandler(SchemaLocationAddHandler.DEFINITION, SchemaLocationAddHandler.INSTANCE);
-                hostRegistration.registerReadOnlyAttribute(HostResourceDefinition.MASTER, IsMasterHandler.INSTANCE);
-
-                // System Properties
-                ManagementResourceRegistration sysProps = hostRegistration.registerSubModel(SystemPropertyResourceDefinition.createForDomainOrHost(SystemPropertyResourceDefinition.Location.HOST));
-
-                // Central Management
-                final LocalHostControllerInfoImpl hostControllerInfo = new LocalHostControllerInfoImpl(new ControlledProcessState(false), "master");
-                ResourceDefinition nativeDef = new NativeManagementResourceDefinition(hostControllerInfo);
-
-                ResourceDefinition core = CoreManagementResourceDefinition.forHost(authorizer,
-                        AuditLogger.NO_OP_LOGGER, MOCK_PATH_MANAGER, new EnvironmentNameReader() {
-
-                            @Override
-                            public boolean isServer() {
-                                return false;
-                            }
-
-                            @Override
-                            public String getServerName() {
-                                return null;
-                            }
-
-                            @Override
-                            public String getProductName() {
-                                return null;
-                            }
-
-                            @Override
-                            public String getHostName() {
-                                return null;
-                            }
-                        }, new BootErrorCollector(), nativeDef);
-                hostRegistration.registerSubModel(core);
-
-                // Domain controller
-                LocalDomainControllerAddHandler localDcAddHandler = LocalDomainControllerAddHandler.getTestInstance();
-                hostRegistration.registerOperationHandler(LocalDomainControllerAddHandler.DEFINITION, localDcAddHandler, false);
-                RemoteDomainControllerAddHandler remoteDcAddHandler = new MockRemoteDomainControllerAddHandler();
-                hostRegistration.registerOperationHandler(RemoteDomainControllerAddHandler.DEFINITION, remoteDcAddHandler, false);
-
-                // Jvms
-                final ManagementResourceRegistration jvms = hostRegistration.registerSubModel(JvmResourceDefinition.GLOBAL);
-
-                //Paths
-                ManagementResourceRegistration paths = hostRegistration.registerSubModel(PathResourceDefinition.createSpecified(MOCK_PATH_MANAGER));
-
-                //interface
-                ManagementResourceRegistration interfaces = hostRegistration.registerSubModel(new InterfaceDefinition(
-                        HostSpecifiedInterfaceAddHandler.INSTANCE,
-                        HostSpecifiedInterfaceRemoveHandler.INSTANCE,
-                        true,
-                        false
-                ));
-
-                //server configurations
-                hostRegistration.registerSubModel(new ServerConfigResourceDefinition(MOCK_HOST_CONTROLLER_INFO, null, MOCK_PATH_MANAGER, new ControlledProcessState(false), new File(System.getProperty("java.io.tmpdir"))));
-            }
-        });
-
-        final ModelNode caputreModelOp = new ModelNode();
-        caputreModelOp.get(OP_ADDR).set(PathAddress.EMPTY_ADDRESS.toModelNode());
-        caputreModelOp.get(OP).set("capture-model");
-
-        final List<ModelNode> toRun = new ArrayList<ModelNode>(ops);
-        toRun.add(caputreModelOp);
-        executeOperations(controller, toRun);
-
-        model.get(HOST, "master", NAME).set("master");
-        persister.store(model.get(HOST, "master"), null).commit();
-        return model;
-    }
-
-    private static ModelNode loadDomainModel(final ServiceContainer serviceContainer, File file) throws Exception {
-        final ExtensionRegistry extensionRegistry = new ExtensionRegistry(ProcessType.HOST_CONTROLLER, new RunningModeControl(RunningMode.NORMAL), null, null, RuntimeHostControllerInfoAccessor.SERVER);
-        final QName rootElement = new QName(Namespace.CURRENT.getUriString(), "domain");
-        final DomainXml parser = new DomainXml(Module.getBootModuleLoader(), null, extensionRegistry);
-        final XmlConfigurationPersister persister = new XmlConfigurationPersister(file, rootElement, parser, parser);
-        for (Namespace namespace : Namespace.domainValues()) {
-            if (namespace != Namespace.CURRENT) {
-                persister.registerAdditionalRootElement(new QName(namespace.getUriString(), "domain"), parser);
-            }
-        }
-        extensionRegistry.setWriterRegistry(persister);
-        final List<ModelNode> ops = persister.load();
-        final ModelNode model = new ModelNode();
-        final ModelController controller = createController(serviceContainer, ProcessType.HOST_CONTROLLER, model, new Setup() {
-            @Override
-            public void setup(ModelControllerService modelControllerService, Resource resource, ManagementResourceRegistration rootRegistration, DelegatingConfigurableAuthorizer authorizer) {
-                DomainRootDefinition def = new DomainRootDefinition(null, null, persister, new MockContentRepository(), new MockFileRepository(), true, null, extensionRegistry, null,
-                        MOCK_PATH_MANAGER, authorizer, null, modelControllerService.getRootResourceRegProvider());
-                def.initialize(rootRegistration);
-            }
-        });
-
-        final ModelNode caputreModelOp = new ModelNode();
-        caputreModelOp.get(OP_ADDR).set(PathAddress.EMPTY_ADDRESS.toModelNode());
-        caputreModelOp.get(OP).set("capture-model");
-
-        final List<ModelNode> toRun = new ArrayList<ModelNode>(ops);
-        toRun.add(caputreModelOp);
-
-        executeOperations(controller, toRun);
-
-        persister.store(model, null).commit();
-        return model;
-    }
-
-    interface Setup {
-
-        void setup(ModelControllerService modelControllerService, Resource resource, ManagementResourceRegistration rootRegistration, DelegatingConfigurableAuthorizer authorizer);
-    }
-
-    static class ModelControllerService extends AbstractControllerService {
-
-        private final CountDownLatch latch = new CountDownLatch(2);
-        private final ModelNode model;
-        private final Setup registration;
-
-        ModelControllerService(final ProcessType processType, final Setup registration, final ModelNode model) {
-            super(processType, new RunningModeControl(RunningMode.ADMIN_ONLY), new NullConfigurationPersister(), new ControlledProcessState(true),
-                    ResourceBuilder.Factory.create(PathElement.pathElement("root"), new NonResolvingResourceDescriptionResolver()).build(), null, ExpressionResolver.TEST_RESOLVER, AuditLogger.NO_OP_LOGGER, new DelegatingConfigurableAuthorizer());
-            this.model = model;
-            this.registration = registration;
-        }
-
-        MutableRootResourceRegistrationProvider getRootResourceRegProvider() {
-            return getMutableRootResourceRegistrationProvider();
-        }
-
-        @Override
-        protected BootErrorCollector getBootErrorCollector() {
-            return super.getBootErrorCollector();
-        }
-
-        @Override
-        public void start(StartContext context) throws StartException {
-            super.start(context);
-            latch.countDown();
-        }
-
-        @Override
-        protected void bootThreadDone() {
-            super.bootThreadDone();
-            latch.countDown();
-        }
-
-        @Override
-        protected void initModel(ManagementModel managementModel, Resource modelControllerResource) {
-            ManagementResourceRegistration rootRegistration = managementModel.getRootResourceRegistration();
-            Resource rootResource = managementModel.getRootResource();
-            registration.setup(this, rootResource, rootRegistration, authorizer);
-
-            rootRegistration.registerOperationHandler(new SimpleOperationDefinitionBuilder("capture-model", new NonResolvingResourceDescriptionResolver()).build(), new OperationStepHandler() {
-                @Override
-                public void execute(OperationContext context, ModelNode operation) throws OperationFailedException {
-                    model.set(Resource.Tools.readModel(context.readResource(PathAddress.EMPTY_ADDRESS)));
-                }
-            });
-            // TODO maybe make creating of empty nodes part of the MNR description
-            rootResource.registerChild(PathElement.pathElement(ModelDescriptionConstants.CORE_SERVICE, ModelDescriptionConstants.MANAGEMENT), Resource.Factory.create());
-            rootResource.registerChild(PathElement.pathElement(ModelDescriptionConstants.CORE_SERVICE, ModelDescriptionConstants.SERVICE_CONTAINER), Resource.Factory.create());
-        }
-
-    }
-
-    private static class MockContentRepository implements ContentRepository {
-
-        @Override
-        public byte[] addContent(InputStream stream) throws IOException {
-            return null;
-        }
-
-        @Override
-        public VirtualFile getContent(byte[] hash) {
-            return null;
-        }
-
-        @Override
-        public boolean syncContent(ContentReference reference) {
-            return hasContent(reference.getHash());
-        }
-
-        @Override
-        public boolean hasContent(byte[] hash) {
-            return false;
-        }
-
-        @Override
-        public void removeContent(ContentReference reference) {
-        }
-
-        @Override
-        public void addContentReference(ContentReference reference) {
-        }
-
-        @Override
-        public Map<String, Set<String>> cleanObsoleteContent() {
-            return null;
-        }
-    }
-
-    private static class MockFileRepository implements HostFileRepository {
-
-        @Override
-        public File getFile(String relativePath) {
-            return null;
-        }
-
-        @Override
-        public File getConfigurationFile(String relativePath) {
-            return null;
-        }
-
-        @Override
-        public File[] getDeploymentFiles(ContentReference reference) {
-            return null;
-        }
-
-        @Override
-        public File getDeploymentRoot(ContentReference reference) {
-            return null;
-        }
-
-        @Override
-        public void deleteDeployment(ContentReference reference) {
-        }
-    }
-
-    private static class MockRemoteDomainControllerAddHandler extends RemoteDomainControllerAddHandler {
-
-        /**
-         * Create the ServerAddHandler
-         */
-        protected MockRemoteDomainControllerAddHandler() {
-            super(null, null, null, null, null, null, null, null, MOCK_PATH_MANAGER);
-        }
-
-        @Override
-        protected void initializeDomain(OperationContext context, ModelNode remoteDC) throws OperationFailedException {
-            // no-op
-        }
-    }
-
-    private static class TestPathManagerService extends PathManagerService {
-        private TestPathManagerService(final ServiceTarget target) {
-            final Properties props;
-            if (System.getSecurityManager() == null) {
-                props = System.getProperties();
-            } else {
-                props = AccessController.doPrivileged(new PrivilegedAction<Properties>() {
-                    @Override
-                    public Properties run() {
-                        return System.getProperties();
-                    }
-                });
-            }
-            addHardcodedAbsolutePath(target, ServerEnvironment.SERVER_BASE_DIR, props.getProperty(ServerEnvironment.SERVER_BASE_DIR));
-            addHardcodedAbsolutePath(target, ServerEnvironment.SERVER_CONFIG_DIR, props.getProperty(ServerEnvironment.SERVER_CONFIG_DIR));
-            addHardcodedAbsolutePath(target, ServerEnvironment.SERVER_DATA_DIR, props.getProperty(ServerEnvironment.SERVER_DATA_DIR));
-            addHardcodedAbsolutePath(target, ServerEnvironment.SERVER_LOG_DIR, props.getProperty(ServerEnvironment.SERVER_LOG_DIR));
-            addHardcodedAbsolutePath(target, ServerEnvironment.SERVER_TEMP_DIR, props.getProperty(ServerEnvironment.SERVER_TEMP_DIR));
-        }
-    }
-
-    private static PathManagerService MOCK_PATH_MANAGER = new PathManagerService() {
-    };
-
-    static final LocalHostControllerInfo MOCK_HOST_CONTROLLER_INFO = new LocalHostControllerInfo() {
-
-        @Override
-        public boolean isMasterDomainController() {
-            return true;
-        }
-
-        @Override
-        public String getRemoteDomainControllerUsername() {
-            return null;
-        }
-
-        @Override
-        public List<DiscoveryOption> getRemoteDomainControllerDiscoveryOptions() {
-            return null;
-        }
-
-        @Override
-        public ControlledProcessState.State getProcessState() {
-            return null;
-        }
-
-        @Override
-        public int getNativeManagementPort() {
-            return 0;
-        }
-
-        @Override
-        public String getNativeManagementInterface() {
-            return null;
-        }
-
-        @Override
-        public String getLocalHostName() {
-            return null;
-        }
-
-        @Override
-        public int getHttpManagementSecurePort() {
-            return 0;
-        }
-
-        @Override
-        public int getHttpManagementPort() {
-            return 0;
-        }
-
-        @Override
-        public String getHttpManagementInterface() {
-            return null;
-        }
-
-        @Override
-        public String getHttpManagementSecureInterface() {
-            return null;
-        }
-
-        @Override
-        public boolean isRemoteDomainControllerIgnoreUnaffectedConfiguration() {
-            return false;
-        }
-    };
-=======
->>>>>>> 2fc3db8c
+
 }