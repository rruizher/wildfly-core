--- conflicted
+++ resolved
@@ -26,10 +26,7 @@
 
 import org.jboss.as.controller.security.ControllerPermission;
 import org.jboss.as.core.security.AccessMechanism;
-<<<<<<< HEAD
-=======
 import org.wildfly.security.auth.server.SecurityDomain;
->>>>>>> bc88d1a2
 import org.wildfly.security.auth.server.SecurityIdentity;
 import org.wildfly.security.manager.WildFlySecurityManager;
 
@@ -139,11 +136,7 @@
     public static <T> T doAs(final SecurityIdentity securityIdentity, final java.security.PrivilegedAction<T> action) {
         final AccessAuditContext previous = contextThreadLocal.get();
         try {
-<<<<<<< HEAD
-            contextThreadLocal.set(new AccessAuditContext());
-=======
             contextThreadLocal.set(new AccessAuditContext(securityIdentity, previous));
->>>>>>> bc88d1a2
             return securityIdentity != null ? securityIdentity.runAs(action) : action.run();
         } finally {
             contextThreadLocal.set(previous);
@@ -172,11 +165,7 @@
             throws java.security.PrivilegedActionException {
         final AccessAuditContext previous = contextThreadLocal.get();
         try {
-<<<<<<< HEAD
-            contextThreadLocal.set(new AccessAuditContext());
-=======
             contextThreadLocal.set(new AccessAuditContext(securityIdentity, previous));
->>>>>>> bc88d1a2
             if (securityIdentity != null) {
                 return securityIdentity.runAs(action);
             } else try {
