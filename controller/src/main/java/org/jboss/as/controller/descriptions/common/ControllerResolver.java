/*
 * JBoss, Home of Professional Open Source.
 * Copyright 2012, Red Hat, Inc., and individual contributors
 * as indicated by the @author tags. See the copyright.txt file in the
 * distribution for a full listing of individual contributors.
 *
 * This is free software; you can redistribute it and/or modify it
 * under the terms of the GNU Lesser General Public License as
 * published by the Free Software Foundation; either version 2.1 of
 * the License, or (at your option) any later version.
 *
 * This software is distributed in the hope that it will be useful,
 * but WITHOUT ANY WARRANTY; without even the implied warranty of
 * MERCHANTABILITY or FITNESS FOR A PARTICULAR PURPOSE. See the GNU
 * Lesser General Public License for more details.
 *
 * You should have received a copy of the GNU Lesser General Public
 * License along with this software; if not, write to the Free
 * Software Foundation, Inc., 51 Franklin St, Fifth Floor, Boston, MA
 * 02110-1301 USA, or see the FSF site: http://www.fsf.org.
 */

package org.jboss.as.controller.descriptions.common;

import org.jboss.as.controller.descriptions.DeprecatedResourceDescriptionResolver;
import org.jboss.as.controller.descriptions.ResourceDescriptionResolver;
import org.jboss.as.controller.descriptions.StandardResourceDescriptionResolver;

/**
 * @author <a href="mailto:tomaz.cerar@redhat.com">Tomaz Cerar</a> (c) 2012 Red Hat Inc.
 */
public final class ControllerResolver {
    public static final String RESOURCE_NAME = ControllerResolver.class.getPackage().getName() + ".LocalDescriptions";


    public static ResourceDescriptionResolver getResolver(final String... keyPrefix) {
        return getResolver(false, keyPrefix);
    }
<<<<<<< HEAD

=======
>>>>>>> f220cf9e
    @SuppressWarnings("deprecation")
    public static ResourceDescriptionResolver getDeprecatedResolver(final String deprecatedParent, final String... keyPrefix) {
        String prefix = getPrefix(keyPrefix);
        //noinspection deprecation
        return new DeprecatedResourceDescriptionResolver(deprecatedParent, prefix, RESOURCE_NAME, ControllerResolver.class.getClassLoader(), true, false);
    }

    public static ResourceDescriptionResolver getResolver(boolean useUnprefixedChildTypes, final String... keyPrefix) {
        String prefix = getPrefix(keyPrefix);
        return new StandardResourceDescriptionResolver(prefix, RESOURCE_NAME, ControllerResolver.class.getClassLoader(), true, useUnprefixedChildTypes);
    }

    private static String getPrefix(final String... keyPrefix) {
        StringBuilder prefix = new StringBuilder();
        for (String kp : keyPrefix) {
            if (prefix.length() > 0) {
                prefix.append('.').append(kp);
            } else {
                prefix.append(kp);
            }
        }
        return prefix.toString();
    }
}<|MERGE_RESOLUTION|>--- conflicted
+++ resolved
@@ -36,10 +36,6 @@
     public static ResourceDescriptionResolver getResolver(final String... keyPrefix) {
         return getResolver(false, keyPrefix);
     }
-<<<<<<< HEAD
-
-=======
->>>>>>> f220cf9e
     @SuppressWarnings("deprecation")
     public static ResourceDescriptionResolver getDeprecatedResolver(final String deprecatedParent, final String... keyPrefix) {
         String prefix = getPrefix(keyPrefix);
