--- conflicted
+++ resolved
@@ -152,8 +152,6 @@
         for (final String capabilityName : capabilities) {
             RuntimeCapability<Void> capability = RuntimeCapability.Builder.of(capabilityName).build();
             capabilityRegistry.registerCapability(new RuntimeCapabilityRegistration(capability, CapabilityScope.GLOBAL,
-<<<<<<< HEAD
-=======
                     new RegistrationPoint(PathAddress.EMPTY_ADDRESS, null)));
 
         }
@@ -171,7 +169,6 @@
     public static void registerCapabilities(RuntimeCapabilityRegistry capabilityRegistry, RuntimeCapability<?>... capabilities) {
         for (final RuntimeCapability<?> capability : capabilities) {
             capabilityRegistry.registerCapability(new RuntimeCapabilityRegistration(capability, CapabilityScope.GLOBAL,
->>>>>>> f220cf9e
                     new RegistrationPoint(PathAddress.EMPTY_ADDRESS, null)));
 
         }
